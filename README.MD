--- conflicted
+++ resolved
@@ -1,4 +1,5 @@
 <!-- Copyright 2023 Qarik Group, LLC
+
 Licensed under the Apache License, Version 2.0 (the "License");
 you may not use this file except in compliance with the License.
 You may obtain a copy of the License at
@@ -125,21 +126,12 @@
 process (or as a local container), and run UI in a local NodeJS process (or a local container):
 
 - In your terminal start the Firestore emulator:
-<<<<<<< HEAD
 
   ```bash
   cd "${PROJECT_HOME}/components/server/dev"
   ./firebase_emulator.sh
   ```
 
-=======
-
-  ```bash
-  cd "${PROJECT_HOME}/components/server/dev"
-  ./firebase_emulator.sh
-  ```
-
->>>>>>> 32cb2ac4
 - In another terminal window run the local instance of the server:
 
   ```bash
@@ -157,18 +149,7 @@
   ```
 
 - Once you open the local client UI in your browser, navigate to the "Settings" menu option and update the "Backend URL"
-  to point to your local server: [http://127.0.0.1:8000](http://127.0.0.1:8000). If you want your client UI to always
-  point to the local query engine instance, edit the [App.js](./components/client/src/App.js) and change the
-  `defaultBackendUrl`.
-<<<<<<< HEAD
-
-## Deployment to GCP with security disabled (no IAP, no IAM)
-=======
-
-## Deployment to GCP with security disabled (no IAP, no IAM)
-
-This assumes that the initial setup was done using the `ENABLE_IAP=false` in the .env file at the root directory.
->>>>>>> 32cb2ac4
+  to point to your local server: [http://127.0.0.1:8000](http://127.0.0.1:8000).
 
 This assumes that the initial setup was done using the `ENABLE_IAP=false` in the .env file at the root directory.
 
@@ -194,28 +175,7 @@
 
 - Open the chatbot web page using url from the deployment step above and interact with the bot.
 
-## Deployment to GCP with security enabled (IAP and IAM)
-
-- Change the `ENABLE_IAP=true` in the .env file at the root directory.
-
-- Re-run the setup:
-
-  ```bash
-  cd "${PROJECT_HOME}"
-  ./setup.sh
-  ```
-<<<<<<< HEAD
-=======
-
-- Change the `ENABLE_IAP=true` in the .env file at the root directory.
-
-- Re-run the setup:
-
-  ```bash
-  cd "${PROJECT_HOME}"
-  ./setup.sh
-  ```
->>>>>>> 32cb2ac4
+## Deployment to GCP with IAP (advanced and more secure)
 
 - Build and deploy the server to Cloud Run:
 
